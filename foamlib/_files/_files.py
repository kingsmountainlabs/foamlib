from __future__ import annotations

import sys
from copy import deepcopy
from typing import Any, Optional, Tuple, Union, cast

if sys.version_info >= (3, 8):
    from typing import Literal
else:
    from typing_extensions import Literal

if sys.version_info >= (3, 9):
    from collections.abc import Iterator, Mapping, MutableMapping, Sequence
else:
    from typing import Iterator, Mapping, MutableMapping, Sequence

import numpy as np

from ._io import FoamFileIO
from ._serialization import Kind, dumps, normalize
from ._types import (
    Data,
    Dict_,
    Dimensioned,
    DimensionSet,
    Entry,
    Field,
    File,
    MutableEntry,
)


class FoamFile(
    MutableMapping[
        Optional[Union[str, Tuple[str, ...]]],
        MutableEntry,
    ],
    FoamFileIO,
):
    """
    An OpenFOAM data file.

    Use as a mutable mapping (i.e., like a dict) to access and modify entries.

    Use as a context manager to make multiple changes to the file while saving all changes only once at the end.
    """

    Dimensioned = Dimensioned
    DimensionSet = DimensionSet

    class SubDict(
        MutableMapping[str, MutableEntry],
    ):
        """An OpenFOAM dictionary within a file as a mutable mapping."""

        def __init__(self, _file: FoamFile, _keywords: tuple[str, ...]) -> None:
            self._file = _file
            self._keywords = _keywords

        def __getitem__(self, keyword: str) -> Data | FoamFile.SubDict:
            return self._file[(*self._keywords, keyword)]

        def __setitem__(
            self,
            keyword: str,
            data: Entry,
        ) -> None:
            self._file[(*self._keywords, keyword)] = data

        def __delitem__(self, keyword: str) -> None:
            del self._file[(*self._keywords, keyword)]

        def __iter__(self) -> Iterator[str]:
            for k in self._file._iter(self._keywords):
                assert k is not None
                yield k

        def __contains__(self, keyword: object) -> bool:
            return (*self._keywords, keyword) in self._file

        def __len__(self) -> int:
            return len(list(iter(self)))

        def update(self, *args: Any, **kwargs: Any) -> None:
            with self._file:
                super().update(*args, **kwargs)

        def clear(self) -> None:
            with self._file:
                super().clear()

        def __repr__(self) -> str:
            return f"{type(self).__qualname__}('{self._file}', {self._keywords})"

        def as_dict(self) -> Dict_:
            """Return a nested dict representation of the dictionary."""
            ret = self._file.as_dict(include_header=True)

            for k in self._keywords:
                assert isinstance(ret, dict)
                v = ret[k]
                assert isinstance(v, dict)
                ret = cast(File, v)

            return cast(Dict_, ret)

    @property
    def version(self) -> float:
        """Alias of `self["FoamFile", "version"]`."""
        ret = self["FoamFile", "version"]
        if not isinstance(ret, (int, float)):
            msg = "version is not a number"
            raise TypeError(msg)
        return ret

    @version.setter
    def version(self, value: float) -> None:
        self["FoamFile", "version"] = value

    @property
    def format(self) -> Literal["ascii", "binary"]:
        """Alias of `self["FoamFile", "format"]`."""
        ret = self["FoamFile", "format"]
        if not isinstance(ret, str):
            msg = "format is not a string"
            raise TypeError(msg)
        if ret not in ("ascii", "binary"):
            msg = "format is not 'ascii' or 'binary'"
            raise ValueError(msg)
        return cast(Literal["ascii", "binary"], ret)

    @format.setter
    def format(self, value: Literal["ascii", "binary"]) -> None:
        self["FoamFile", "format"] = value

    @property
    def class_(self) -> str:
        """Alias of `self["FoamFile", "class"]`."""
        ret = self["FoamFile", "class"]
        if not isinstance(ret, str):
            msg = "class is not a string"
            raise TypeError(msg)
        return ret

    @class_.setter
    def class_(self, value: str) -> None:
        self["FoamFile", "class"] = value

    @property
    def location(self) -> str:
        """Alias of `self["FoamFile", "location"]`."""
        ret = self["FoamFile", "location"]
        if not isinstance(ret, str):
            msg = "location is not a string"
            raise TypeError(msg)
        return ret

    @location.setter
    def location(self, value: str) -> None:
        self["FoamFile", "location"] = value

    @property
    def object_(self) -> str:
        """Alias of `self["FoamFile", "object"]`."""
        ret = self["FoamFile", "object"]
        if not isinstance(ret, str):
            msg = "object is not a string"
            raise TypeError(msg)
        return ret

    @object_.setter
    def object_(self, value: str) -> None:
        self["FoamFile", "object"] = value

    def __getitem__(
        self, keywords: str | tuple[str, ...] | None
    ) -> Data | FoamFile.SubDict:
        if not keywords:
            keywords = ()
        elif not isinstance(keywords, tuple):
            keywords = (keywords,)

        parsed = self._get_parsed()

        value = parsed[keywords]

        assert not isinstance(value, Mapping)

        if value is ...:
            return FoamFile.SubDict(self, keywords)
        return deepcopy(value)

    def __setitem__(self, keywords: str | tuple[str, ...] | None, data: Entry) -> None:
        if not keywords:
            keywords = ()
        elif not isinstance(keywords, tuple):
            keywords = (keywords,)

        if keywords and not isinstance(normalize(keywords[-1]), str):
            msg = f"Invalid keyword: {keywords[-1]}"
            raise ValueError(msg)

        with self:
            try:
                write_header = (
                    not self and "FoamFile" not in self and keywords != ("FoamFile",)
                )
            except FileNotFoundError:
                write_header = keywords != ("FoamFile",)

            if write_header:
                self["FoamFile"] = {}
                self.version = 2.0
                self.format = "ascii"
                self.class_ = "dictionary"
                self.location = f'"{self.path.parent.name}"'
                self.object_ = (
                    self.path.stem if self.path.suffix == ".gz" else self.path.name
                )

            kind = Kind.DEFAULT
            if keywords == ("internalField",) or (
                len(keywords) == 3
                and keywords[0] == "boundaryField"
                and (
                    keywords[2] in ("value", "gradient")
                    or keywords[2].endswith("Value")
                    or keywords[2].endswith("Gradient")
                )
            ):
                kind = (
                    Kind.BINARY_FIELD if self.format == "binary" else Kind.ASCII_FIELD
                )
            elif keywords == ("dimensions",):
                kind = Kind.DIMENSIONS

            if (
                kind in (Kind.ASCII_FIELD, Kind.BINARY_FIELD)
            ) and self.class_ == "dictionary":
                try:
                    shape = np.shape(data)  # type: ignore [arg-type]
                except ValueError:
                    pass
                else:
                    if not shape:
                        self.class_ = "volScalarField"
                    elif shape == (3,):
                        self.class_ = "volVectorField"
                    elif shape == (6,):
                        self.class_ = "volSymmTensorField"
                    elif shape == (9,):
                        self.class_ = "volTensorField"
                    elif len(shape) == 1:
                        self.class_ = "volScalarField"
                    elif len(shape) == 2:
                        if shape[1] == 3:
                            self.class_ = "volVectorField"
                        elif shape[1] == 6:
                            self.class_ = "volSymmTensorField"
                        elif shape[1] == 9:
                            self.class_ = "volTensorField"

            if kind == Kind.ASCII_FIELD and self.class_.endswith("scalarField"):
                kind = Kind.SCALAR_ASCII_FIELD
            elif kind == Kind.BINARY_FIELD and self.class_.endswith("scalarField"):
                kind = Kind.SCALAR_BINARY_FIELD

            parsed = self._get_parsed(missing_ok=True)

            start, end = parsed.entry_location(keywords, missing_ok=True)

            if start and not parsed.contents[:start].endswith(b"\n\n"):
                if parsed.contents[:start].endswith(b"\n"):
                    before = b"\n" if len(keywords) <= 1 else b""
                else:
                    before = b"\n\n" if len(keywords) <= 1 else b"\n"
            else:
                before = b""

            if not parsed.contents[end:].strip() or parsed.contents[end:].startswith(
                b"}"
            ):
                after = b"\n" + b"    " * (len(keywords) - 2)
            else:
                after = b""

            indentation = b"    " * (len(keywords) - 1)

            if isinstance(data, Mapping):
                if isinstance(data, (FoamFile, FoamFile.SubDict)):
                    data = data.as_dict()

                parsed.put(
                    keywords,
                    ...,
                    before
                    + indentation
                    + dumps(keywords[-1])
                    + b"\n"
                    + indentation
                    + b"{\n"
                    + indentation
                    + b"}"
                    + after,
                )

                for k, v in data.items():
                    self[(*keywords, k)] = v

            elif keywords:
                val = dumps(data, kind=kind)
                parsed.put(
                    keywords,
                    normalize(data, kind=kind),
                    before
                    + indentation
                    + dumps(keywords[-1])
<<<<<<< HEAD
                    + ((b" " + val) if val else b"")
                    + b";"
=======
                    + b" "
                    + dumps(data, kind=kind)
                    + (b";" if not keywords[-1].startswith("#") else b"")
>>>>>>> 2d71e04c
                    + after,
                )

            else:
                parsed.put(
                    (),
                    normalize(data, kind=kind),
                    before + dumps(data, kind=kind) + after,
                )

    def __delitem__(self, keywords: str | tuple[str, ...] | None) -> None:
        if not keywords:
            keywords = ()
        elif not isinstance(keywords, tuple):
            keywords = (keywords,)

        with self:
            del self._get_parsed()[keywords]

    def _iter(self, keywords: tuple[str, ...] = ()) -> Iterator[str | None]:
        yield from (
            k[-1] if k else None for k in self._get_parsed() if k[:-1] == keywords
        )

    def __iter__(self) -> Iterator[str | None]:
        yield from (k for k in self._iter() if k != "FoamFile")

    def __contains__(self, keywords: object) -> bool:
        if not keywords:
            keywords = ()
        elif not isinstance(keywords, tuple):
            keywords = (keywords,)

        return keywords in self._get_parsed()

    def __len__(self) -> int:
        return len(list(iter(self)))

    def update(self, *args: Any, **kwargs: Any) -> None:
        with self:
            super().update(*args, **kwargs)

    def clear(self) -> None:
        with self:
            super().clear()

    def __fspath__(self) -> str:
        return str(self.path)

    def as_dict(self, *, include_header: bool = False) -> File:
        """
        Return a nested dict representation of the file.

        :param include_header: Whether to include the "FoamFile" header in the output.
        """
        d = self._get_parsed().as_dict()
        if not include_header:
            d.pop("FoamFile", None)
        return deepcopy(d)


class FoamFieldFile(FoamFile):
    """An OpenFOAM dictionary file representing a field as a mutable mapping."""

    class BoundariesSubDict(FoamFile.SubDict):
        def __getitem__(self, keyword: str) -> FoamFieldFile.BoundarySubDict:
            value = super().__getitem__(keyword)
            if not isinstance(value, FoamFieldFile.BoundarySubDict):
                assert not isinstance(value, FoamFile.SubDict)
                msg = f"boundary {keyword} is not a dictionary"
                raise TypeError(msg)
            return value

    class BoundarySubDict(FoamFile.SubDict):
        """An OpenFOAM dictionary representing a boundary condition as a mutable mapping."""

        @property
        def type(self) -> str:
            """Alias of `self["type"]`."""
            ret = self["type"]
            if not isinstance(ret, str):
                msg = "type is not a string"
                raise TypeError(msg)
            return ret

        @type.setter
        def type(self, data: str) -> None:
            self["type"] = data

        @property
        def value(
            self,
        ) -> Field:
            """Alias of `self["value"]`."""
            return cast(
                Field,
                self["value"],
            )

        @value.setter
        def value(
            self,
            value: Field,
        ) -> None:
            self["value"] = value

        @value.deleter
        def value(self) -> None:
            del self["value"]

    def __getitem__(
        self, keywords: str | tuple[str, ...] | None
    ) -> Data | FoamFile.SubDict:
        if not keywords:
            keywords = ()
        elif not isinstance(keywords, tuple):
            keywords = (keywords,)

        ret = super().__getitem__(keywords)
        if keywords[0] == "boundaryField" and isinstance(ret, FoamFile.SubDict):
            if len(keywords) == 1:
                ret = FoamFieldFile.BoundariesSubDict(self, keywords)
            elif len(keywords) == 2:
                ret = FoamFieldFile.BoundarySubDict(self, keywords)
        return ret

    @property
    def dimensions(self) -> DimensionSet | Sequence[float]:
        """Alias of `self["dimensions"]`."""
        ret = self["dimensions"]
        if not isinstance(ret, DimensionSet):
            msg = "dimensions is not a DimensionSet"
            raise TypeError(msg)
        return ret

    @dimensions.setter
    def dimensions(self, value: DimensionSet | Sequence[float]) -> None:
        self["dimensions"] = value

    @property
    def internal_field(
        self,
    ) -> Field:
        """Alias of `self["internalField"]`."""
        return cast(Field, self["internalField"])

    @internal_field.setter
    def internal_field(
        self,
        value: Field,
    ) -> None:
        self["internalField"] = value

    @property
    def boundary_field(self) -> FoamFieldFile.BoundariesSubDict:
        """Alias of `self["boundaryField"]`."""
        ret = self["boundaryField"]
        if not isinstance(ret, FoamFieldFile.BoundariesSubDict):
            assert not isinstance(ret, FoamFile.SubDict)
            msg = "boundaryField is not a dictionary"
            raise TypeError(msg)
        return ret

    @boundary_field.setter
    def boundary_field(self, value: Mapping[str, Dict_]) -> None:
        self["boundaryField"] = value<|MERGE_RESOLUTION|>--- conflicted
+++ resolved
@@ -315,14 +315,8 @@
                     before
                     + indentation
                     + dumps(keywords[-1])
-<<<<<<< HEAD
                     + ((b" " + val) if val else b"")
-                    + b";"
-=======
-                    + b" "
-                    + dumps(data, kind=kind)
                     + (b";" if not keywords[-1].startswith("#") else b"")
->>>>>>> 2d71e04c
                     + after,
                 )
 
